//
//  SimulatorsController.swift
//  ControlRoom
//
//  Created by Dave DeLong on 2/12/20.
//  Copyright © 2020 Paul Hudson. All rights reserved.
//

import Combine
import Foundation
import SwiftUI

/// A centralized class that loads simulator data and handles filtering.
class SimulatorsController: ObservableObject {

    /// Tracks the state of fetching simulator data from simctl.
    enum LoadingStatus {
        /// Loading is in progress
        case loading

        /// Loading succeeded
        case success

        /// Loading failed
        case failed
    }

    /// The current loading state; defaults to .loading
    @Published var loadingStatus: LoadingStatus = .loading

    /// An array of all simulators that match the user's current filter.
    @Published var simulators = [Simulator]()

    /// An array of all the applications installed on the selected simulator.
    @Published var applications = [Application]()

    /// An array of all simulators that were loaded from simctl.
    private var allSimulators = [Simulator]()

    /// The simulators the user has selected to work with. If this has one item then
    /// they are working with a simulator; if more than one they are probably about
    /// to delete several at a time.
    var selectedSimulatorIDs = Set<String>() {
        willSet { objectWillChange.send() }
        didSet { loadApplications() }
    }

    var selectedSimulators: [Simulator] {
        allSimulators.filter({ selectedSimulatorIDs.contains($0.udid) })
    }

    @ObservedObject var preferences: Preferences
    private var cancellables = Set<AnyCancellable>()

    init(preferences: Preferences) {
        self.preferences = preferences
        loadSimulators()

<<<<<<< HEAD
        preferences.objectDidChange
            .sink(receiveValue: { [weak self] in
                self?.filterSimulators()
            })
            .store(in: &cancellables)
=======
        preferences.objectDidChange.sink(receiveValue: { [weak self] in
            self?.filterSimulators()
        }).store(in: &cancellables)
>>>>>>> 92100bfd
    }

    /// Fetches all simulators from simctl.
    private func loadSimulators() {
        loadingStatus = .loading

        let devices = SimCtl.watchDeviceList()
        let deviceTypes = SimCtl.listDeviceTypes()
        let runtimes = SimCtl.listRuntimes()

        devices.combineLatest(deviceTypes, runtimes)
            .receive(on: DispatchQueue.main)
            .sink(receiveCompletion: self.finishedLoadingSimulators,
                  receiveValue: self.handleLoadedInformation)
            .store(in: &cancellables)
    }

    private func handleLoadedInformation(_ deviceList: SimCtl.DeviceList,
                                         _ deviceTypes: SimCtl.DeviceTypeList,
                                         _ runtimes: SimCtl.RuntimeList) {
        var final = [Simulator]()

        let lookupDeviceType = Dictionary(grouping: deviceTypes.devicetypes, by: { $0.identifier }).compactMapValues({ $0.first })
        let lookupRuntime = Dictionary(grouping: runtimes.runtimes, by: { $0.identifier }).compactMapValues({ $0.first })

        for (runtimeIdentifier, devices) in deviceList.devices {
            let runtime: SimCtl.Runtime?

            if let known = lookupRuntime[runtimeIdentifier] {
                runtime = known
            } else if let parsed = SimCtl.Runtime(runtimeIdentifier: runtimeIdentifier) {
                runtime = parsed
            } else {
                runtime = nil
            }

            for device in devices {
                let type = lookupDeviceType[device.deviceTypeIdentifier ?? ""]
                let state = Simulator.State(deviceState: device.state)

                let sim = Simulator(name: device.name,
                                    udid: device.udid,
                                    state: state,
                                    runtime: runtime,
                                    deviceType: type)
                final.append(sim)
            }
        }

        objectWillChange.send()
        loadingStatus = .success
        allSimulators = final
        filterSimulators()
    }

    private func finishedLoadingSimulators(_ completion: Subscribers.Completion<SimCtl.Error>) {
        objectWillChange.send()

        switch completion {
        case .failure:
            loadingStatus = .failed
        default:
            loadingStatus = .success
        }
    }

    /// Filters the list of simulators using `filterText`, and assigns the result to `simulators`.
    private func filterSimulators() {
        guard loadingStatus == .success else { return }

        let trimmed = preferences.filterText.trimmingCharacters(in: .whitespacesAndNewlines)
        var filtered = allSimulators

        if preferences.showBootedDevicesFirst {
            let on = filtered.filter { $0.state != .shutdown }
            let off = filtered.filter { $0.state == .shutdown }
            filtered = on.sorted() + off.sorted()
        } else {
            filtered = filtered.sorted()
        }
        if preferences.showDefaultSimulator {
            filtered = [.default] + filtered
        }

        if trimmed.isEmpty == false {
            filtered = filtered.filter { $0.name.localizedCaseInsensitiveContains(trimmed) }
        }

        if preferences.shouldShowOnlyActiveDevices == true {
            filtered = filtered.filter { $0.state != .shutdown }
        }

        simulators = filtered

        let oldSelection = selectedSimulatorIDs
        let selectableIDs = Set(filtered.map { $0.udid })
        let newSelection = oldSelection.intersection(selectableIDs)

        selectedSimulatorIDs = newSelection
    }

    private func loadApplications() {
        guard
            let selectedDeviceUDID = selectedSimulatorIDs.first
            else { return }
        SimCtl.listApplications(selectedDeviceUDID)
            .catch { _ in Empty<SimCtl.ApplicationsList, Never>() }
            .map { $0.values.compactMap(Application.init) }
            .receive(on: DispatchQueue.main)
            .assign(to: \.applications, on: self)
            .store(in: &cancellables)
    }
}<|MERGE_RESOLUTION|>--- conflicted
+++ resolved
@@ -56,17 +56,9 @@
         self.preferences = preferences
         loadSimulators()
 
-<<<<<<< HEAD
-        preferences.objectDidChange
-            .sink(receiveValue: { [weak self] in
-                self?.filterSimulators()
-            })
-            .store(in: &cancellables)
-=======
         preferences.objectDidChange.sink(receiveValue: { [weak self] in
             self?.filterSimulators()
         }).store(in: &cancellables)
->>>>>>> 92100bfd
     }
 
     /// Fetches all simulators from simctl.
