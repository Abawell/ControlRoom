--- conflicted
+++ resolved
@@ -65,20 +65,16 @@
 
     /// The current state of the simulator
     let state: State
-
-<<<<<<< HEAD
+    
     /// Wheter this simulator is the `Default` one or not
     var isDefault: Bool {
         id == "booted"
     }
 
-    init(name: String, udid: String, state: State, runtime: Runtime?, deviceType: DeviceType?) {
-=======
     /// The path to the simulator directory location
     let dataPath: String
 
     init(name: String, udid: String, state: State, runtime: Runtime?, deviceType: DeviceType?, dataPath: String) {
->>>>>>> 05a8d221
         self.name = name
         self.udid = udid
         self.state = state
