//
//  SidebarView.swift
//  ControlRoom
//
//  Created by Dave DeLong on 2/12/20.
//  Copyright © 2020 Paul Hudson. All rights reserved.
//

import SwiftUI

struct SidebarView: View {
    @ObservedObject var controller: SimulatorsController

    var body: some View {
        GeometryReader { _ in
            VStack(spacing: 0) {
                List(selection: self.$controller.selectedSimulator) {
                    ForEach(self.controller.simulators) { simulator in
<<<<<<< HEAD
                        HStack {
                            Text(simulator.name)
                            Spacer()
                        }
                        .tag(simulator)
=======
                        SimulatorSidebarView(simulator: simulator)
                            .tag(simulator)
>>>>>>> 7d80f449
                    }
                }
                .listStyle(SidebarListStyle())

                Divider()

                FilterField("Filter", text: self.$controller.filterText)
                    .padding(2)
            }
        }
    }
}

struct SidebarView_Previews: PreviewProvider {
    @State static var selected: Simulator?

    static var previews: some View {
        SidebarView(controller: SimulatorsController())
    }
}<|MERGE_RESOLUTION|>--- conflicted
+++ resolved
@@ -16,16 +16,8 @@
             VStack(spacing: 0) {
                 List(selection: self.$controller.selectedSimulator) {
                     ForEach(self.controller.simulators) { simulator in
-<<<<<<< HEAD
-                        HStack {
-                            Text(simulator.name)
-                            Spacer()
-                        }
-                        .tag(simulator)
-=======
                         SimulatorSidebarView(simulator: simulator)
                             .tag(simulator)
->>>>>>> 7d80f449
                     }
                 }
                 .listStyle(SidebarListStyle())
